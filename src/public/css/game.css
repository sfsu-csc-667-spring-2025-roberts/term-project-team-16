/* Modern Game CSS - Matching Lobby Design */
@import url('https://fonts.googleapis.com/css2?family=Inter:wght@300;400;500;600;700&display=swap');

/* CSS Variables matching lobby design */
:root {
  --primary-color: #3b82f6;
  --primary-dark: #2563eb;
  --primary-light: #60a5fa;
  --secondary-color: #10b981;
  --secondary-dark: #059669;
  --danger-color: #ef4444;
  --warning-color: #f59e0b;
  --success-color: #10b981;
  
  --game-bg: #0f172a;
  --game-surface: #1e293b;
  --game-surface-elevated: #334155;
  --game-accent: #475569;
  --game-border: #334155;
  --game-border-light: #475569;
  
  --text-primary: #f1f5f9;
  --text-secondary: #cbd5e1;
  --text-muted: #94a3b8;
  --text-inverse: #0f172a;
  
  --card-bg: #1e293b;
  --card-border: #3b82f6;
  --card-selected: #ef4444;
  --card-hover: #475569;
  
  --shadow-sm: 0 1px 2px 0 rgb(0 0 0 / 0.3);
  --shadow-md: 0 4px 6px -1px rgb(0 0 0 / 0.3), 0 2px 4px -2px rgb(0 0 0 / 0.3);
  --shadow-lg: 0 10px 15px -3px rgb(0 0 0 / 0.3), 0 4px 6px -4px rgb(0 0 0 / 0.3);
  --shadow-xl: 0 20px 25px -5px rgb(0 0 0 / 0.3), 0 8px 10px -6px rgb(0 0 0 / 0.3);
  --shadow-glow: 0 0 20px rgb(59 130 246 / 0.3);
  
  --radius-sm: 0.375rem;
  --radius-md: 0.5rem;
  --radius-lg: 0.75rem;
  --radius-xl: 1rem;
  --radius-2xl: 1.5rem;
  
  --spacing-xs: 0.25rem;
  --spacing-sm: 0.5rem;
  --spacing-md: 1rem;
  --spacing-lg: 1.5rem;
  --spacing-xl: 2rem;
  --spacing-2xl: 3rem;
}

/* Base Styles */
html, body {
  font-family: 'Inter', -apple-system, BlinkMacSystemFont, 'Segoe UI', sans-serif;
  background: linear-gradient(135deg, var(--game-bg) 0%, #1e1b4b 50%, var(--game-bg) 100%);
  color: var(--text-primary);
  margin: 0;
  padding: 0;
  min-height: 100vh;
  overflow-x: hidden;
}

/* Game Container */
.game-container {
  display: grid;
  grid-template-columns: 1fr 380px;
  gap: var(--spacing-xl);
  padding: var(--spacing-xl);
  max-width: 1600px;
  margin: 0 auto;
  min-height: calc(100vh - 80px);
  position: relative;
}

.game-container::before {
  content: '';
  position: absolute;
  top: 0;
  left: 0;
  right: 0;
  bottom: 0;
  background: radial-gradient(circle at 30% 20%, rgba(59, 130, 246, 0.1) 0%, transparent 50%),
              radial-gradient(circle at 70% 80%, rgba(16, 185, 129, 0.1) 0%, transparent 50%);
  pointer-events: none;
  z-index: 0;
}

.main-game-area {
  position: relative;
  z-index: 1;
  display: flex;
  flex-direction: column;
  gap: var(--spacing-lg);
}

.game-sidebar {
  position: relative;
  z-index: 1;
  background: linear-gradient(135deg, var(--game-surface) 0%, var(--game-surface-elevated) 100%);
  border-radius: var(--radius-2xl);
  padding: var(--spacing-xl);
  box-shadow: var(--shadow-xl);
  border: 1px solid var(--game-border);
  backdrop-filter: blur(10px);
  display: flex;
  flex-direction: column;
  height: fit-content;
  max-height: calc(100vh - 160px);
}

/* Game Info Section */
.game-info {
  background: linear-gradient(135deg, var(--game-surface) 0%, var(--game-surface-elevated) 100%);
  border-radius: var(--radius-2xl);
  padding: var(--spacing-xl);
  box-shadow: var(--shadow-xl);
  border: 1px solid var(--game-border);
  text-align: center;
  position: relative;
  overflow: hidden;
}

.game-info::before {
  content: '';
  position: absolute;
  top: 0;
  left: 0;
  right: 0;
  height: 4px;
  background: linear-gradient(90deg, var(--primary-color) 0%, var(--secondary-color) 100%);
}

.game-info h2 {
  margin: 0 0 var(--spacing-md) 0;
  font-size: 1.75rem;
  font-weight: 700;
  background: linear-gradient(135deg, var(--primary-color) 0%, var(--secondary-color) 100%);
  -webkit-background-clip: text;
  -webkit-text-fill-color: transparent;
  background-clip: text;
}

#game-status {
  font-size: 1.25rem;
  font-weight: 600;
  margin-bottom: var(--spacing-md);
  padding: var(--spacing-sm) var(--spacing-md);
  background: var(--game-accent);
  border-radius: var(--radius-lg);
  border: 1px solid var(--game-border-light);
}

#pile-info, #current-declaration {
  font-size: 1rem;
  color: var(--text-secondary);
  margin-bottom: var(--spacing-sm);
  padding: var(--spacing-xs) var(--spacing-sm);
  background: rgba(59, 130, 246, 0.1);
  border-radius: var(--radius-md);
  border: 1px solid rgba(59, 130, 246, 0.2);
}

/* Player Hand Section */
.player-hand-section {
  background: linear-gradient(135deg, var(--game-surface) 0%, var(--game-surface-elevated) 100%);
  border-radius: var(--radius-2xl);
  padding: var(--spacing-xl);
  box-shadow: var(--shadow-xl);
  border: 1px solid var(--game-border);
  position: relative;
  overflow: hidden;
}

.player-hand-section::before {
  content: '';
  position: absolute;
  top: 0;
  left: 0;
  right: 0;
  height: 3px;
  background: linear-gradient(90deg, var(--secondary-color) 0%, var(--primary-color) 100%);
}

.player-hand-section h3 {
  margin: 0 0 var(--spacing-lg) 0;
  font-size: 1.5rem;
  font-weight: 600;
  text-align: center;
  color: var(--text-primary);
}

.hand-cards {
  display: flex;
  flex-wrap: wrap;
  gap: var(--spacing-md);
  justify-content: center;
  padding: var(--spacing-md);
  background: rgba(30, 41, 59, 0.5);
  border-radius: var(--radius-xl);
  border: 1px solid var(--game-border);
  min-height: 120px;
  align-items: center;
}

.hand-cards .card {
  background: linear-gradient(135deg, var(--card-bg) 0%, var(--game-surface-elevated) 100%);
  color: var(--text-primary);
  font-size: 1.5rem;
  font-weight: 700;
  border-radius: var(--radius-lg);
  border: 2px solid var(--card-border);
  padding: var(--spacing-lg) var(--spacing-md);
  box-shadow: var(--shadow-md);
  transition: all 0.3s cubic-bezier(0.4, 0, 0.2, 1);
  cursor: pointer;
  position: relative;
  min-width: 60px;
  text-align: center;
  user-select: none;
  overflow: hidden;
}

.hand-cards .card::before {
  content: '';
  position: absolute;
  top: 0;
  left: -100%;
  width: 100%;
  height: 100%;
  background: linear-gradient(90deg, transparent, rgba(255, 255, 255, 0.2), transparent);
  transition: left 0.5s;
}

.hand-cards .card:hover::before {
  left: 100%;
}

.hand-cards .card:hover {
  transform: translateY(-8px) scale(1.05);
  border-color: var(--primary-light);
  box-shadow: var(--shadow-lg), var(--shadow-glow);
  z-index: 10;
}

.hand-cards .card.selected {
  border-color: var(--card-selected);
  background: linear-gradient(135deg, rgba(239, 68, 68, 0.2) 0%, var(--game-surface-elevated) 100%);
  transform: translateY(-12px) scale(1.08);
  box-shadow: var(--shadow-xl), 0 0 25px rgba(239, 68, 68, 0.4);
  z-index: 20;
}

.hand-cards .card.selected::after {
  content: '✓';
  position: absolute;
  top: -5px;
  right: -5px;
  width: 20px;
  height: 20px;
  background: var(--card-selected);
  border-radius: 50%;
  display: flex;
  align-items: center;
  justify-content: center;
  font-size: 12px;
  color: white;
  font-weight: bold;
}

/* Action Section */
.action-section {
  background: linear-gradient(135deg, var(--game-surface) 0%, var(--game-surface-elevated) 100%);
  border-radius: var(--radius-2xl);
  padding: var(--spacing-xl);
  box-shadow: var(--shadow-xl);
  border: 1px solid var(--game-border);
  position: relative;
  overflow: hidden;
}

.action-section::before {
  content: '';
  position: absolute;
  top: 0;
  left: 0;
  right: 0;
  height: 3px;
  background: linear-gradient(90deg, var(--warning-color) 0%, var(--danger-color) 100%);
}

.game-buttons {
  display: flex;
  justify-content: center;
  gap: 9rem; /* Adds spacing between buttons */
  margin-top: 2rem; /* Optional: adds space from above */
  flex-wrap: wrap;
}

#play-form {
  display: flex;
  flex-direction: column;
  gap: var(--spacing-lg);
  align-items: center;
}

#play-form > div {
  display: flex;
  flex-direction: column;
  align-items: center;
  gap: var(--spacing-sm);
}

#play-form label {
  font-weight: 500;
  color: var(--text-secondary);
  font-size: 0.875rem;
  text-transform: uppercase;
  letter-spacing: 0.05em;
}

#declared-rank-select {
  padding: var(--spacing-md) var(--spacing-lg);
  border-radius: var(--radius-lg);
  border: 2px solid var(--game-border);
  background: linear-gradient(135deg, var(--game-surface) 0%, var(--game-accent) 100%);
  color: var(--text-primary);
  font-size: 1rem;
  font-weight: 500;
  transition: all 0.2s ease;
  min-width: 200px;
  text-align: center;
}

#declared-rank-select:focus {
  outline: none;
  border-color: var(--primary-color);
  box-shadow: 0 0 0 3px rgba(59, 130, 246, 0.2);
}

/* Modern Button Styles */
.btn {
  padding: var(--spacing-md) var(--spacing-xl);
  border-radius: var(--radius-lg);
  font-size: 1rem;
  font-weight: 600;
  cursor: pointer;
  border: none;
  transition: all 0.3s cubic-bezier(0.4, 0, 0.2, 1);
  text-decoration: none;
  display: inline-flex;
  align-items: center;
  justify-content: center;
  gap: var(--spacing-sm);
  position: relative;
  overflow: hidden;
  text-transform: uppercase;
  letter-spacing: 0.05em;
  min-width: 160px;
  box-shadow: var(--shadow-md);
}

.btn::before {
  content: '';
  position: absolute;
  top: 0;
  left: -100%;
  width: 100%;
  height: 100%;
  background: linear-gradient(90deg, transparent, rgba(255, 255, 255, 0.2), transparent);
  transition: left 0.5s;
}

.btn:hover::before {
  left: 100%;
}

.btn.primary {
  background: linear-gradient(135deg, var(--primary-color) 0%, var(--primary-dark) 100%);
  color: var(--text-inverse);
}

.btn.primary:hover:not(:disabled) {
  transform: translateY(-2px);
  box-shadow: var(--shadow-lg), 0 0 20px rgba(59, 130, 246, 0.4);
}

.btn.bs {
  background: linear-gradient(135deg, var(--danger-color) 0%, #dc2626 100%);
  color: var(--text-primary);
  font-weight: 700;
  animation: pulse-danger 2s infinite;
  margin-top: 2rem;
}

@keyframes pulse-danger {
  0%, 100% { box-shadow: var(--shadow-md); }
  50% { box-shadow: var(--shadow-lg), 0 0 25px rgba(239, 68, 68, 0.6); }
}

.btn.bs:hover:not(:disabled) {
  transform: translateY(-2px);
  box-shadow: var(--shadow-xl), 0 0 30px rgba(239, 68, 68, 0.8);
  animation: none;
}

.btn:disabled {
  background: var(--game-accent) !important;
  color: var(--text-muted) !important;
  cursor: not-allowed;
  transform: none !important;
  box-shadow: var(--shadow-sm) !important;
  animation: none !important;
}

<<<<<<< HEAD
=======
.btn.bs,
#call-bs-btn,
.btn.red-alert {
  background: linear-gradient(135deg, #dc2626 0%, #991b1b 100%);
  color: #fff;
  font-weight: 700;
  animation: pulse-danger 2s infinite;
}

@keyframes pulse-warning {
  0%, 100% { box-shadow: var(--shadow-md); }
  50% { box-shadow: var(--shadow-lg), 0 0 25px rgba(251, 191, 36, 0.6); }
}

>>>>>>> d1cc4f2d
/* Game Log */
.game-log {
  background: linear-gradient(135deg, var(--game-surface) 0%, var(--game-surface-elevated) 100%);
  border-radius: var(--radius-2xl);
  padding: var(--spacing-xl);
  box-shadow: var(--shadow-xl);
  border: 1px solid var(--game-border);
  height: 200px;
  overflow-y: auto;
  font-size: 0.875rem;
  line-height: 1.5;
  position: relative;
}

.game-log::before {
  content: '';
  position: absolute;
  top: 0;
  left: 0;
  right: 0;
  height: 3px;
  background: linear-gradient(90deg, var(--secondary-color) 0%, var(--primary-color) 100%);
}

.game-log::-webkit-scrollbar {
  width: 6px;
}

.game-log::-webkit-scrollbar-track {
  background: var(--game-accent);
  border-radius: 3px;
}

.game-log::-webkit-scrollbar-thumb {
  background: var(--game-border-light);
  border-radius: 3px;
}

.game-log::-webkit-scrollbar-thumb:hover {
  background: var(--text-muted);
}

.game-log p {
  margin: 0 0 var(--spacing-sm) 0;
  padding: var(--spacing-sm);
  background: rgba(59, 130, 246, 0.05);
  border-radius: var(--radius-md);
  border-left: 3px solid var(--primary-color);
}

/* Player List */
.player-list-container {
  margin-bottom: var(--spacing-xl);
}

.player-list-container h3 {
  margin: 0 0 var(--spacing-md) 0;
  font-size: 1.25rem;
  font-weight: 600;
  text-align: center;
  color: var(--text-primary);
}

#player-list-display {
  display: flex;
  flex-direction: column;
  gap: var(--spacing-sm);
}

.player-info {
  display: flex;
  justify-content: space-between;
  align-items: center;
  padding: var(--spacing-md);
  background: linear-gradient(135deg, var(--game-accent) 0%, var(--game-surface-elevated) 100%);
  border-radius: var(--radius-lg);
  border: 1px solid var(--game-border-light);
  transition: all 0.2s ease;
}

.player-info:hover {
  transform: translateY(-1px);
  box-shadow: var(--shadow-md);
}

.player-info.current-player {
  border-color: var(--primary-color);
  background: linear-gradient(135deg, rgba(59, 130, 246, 0.2) 0%, var(--game-surface-elevated) 100%);
  box-shadow: 0 0 15px rgba(59, 130, 246, 0.3);
}

.player-info.winner {
  border-color: var(--success-color);
  background: linear-gradient(135deg, rgba(16, 185, 129, 0.2) 0%, var(--game-surface-elevated) 100%);
  box-shadow: 0 0 15px rgba(16, 185, 129, 0.3);
}

.player-name {
  font-weight: 600;
  color: var(--text-primary);
}

.card-count {
  color: var(--text-secondary);
  font-size: 0.875rem;
  background: var(--game-surface);
  padding: var(--spacing-xs) var(--spacing-sm);
  border-radius: var(--radius-sm);
  border: 1px solid var(--game-border);
}

/* Chat Container */
.chat-container {
  flex: 1;
  display: flex;
  flex-direction: column;
  background: linear-gradient(135deg, var(--game-surface) 0%, var(--game-surface-elevated) 100%);
  border-radius: var(--radius-xl);
  overflow: hidden;
  box-shadow: var(--shadow-lg);
  border: 1px solid var(--game-border);
  min-height: 600px;
}

.chat-container h3 {
  margin: 0;
  padding: var(--spacing-lg);
  background: linear-gradient(135deg, var(--game-accent) 0%, var(--game-surface-elevated) 100%);
  border-bottom: 1px solid var(--game-border);
  font-size: 1.125rem;
  font-weight: 600;
  text-align: center;
}

.chat-messages-list {
  flex: 1;
  overflow-y: auto;
  padding: var(--spacing-md);
  margin: 0;
  list-style: none;
  display: flex;
  flex-direction: column;
  gap: var(--spacing-sm);
  background: var(--game-surface);
}

.chat-messages-list::-webkit-scrollbar {
  width: 6px;
}

.chat-messages-list::-webkit-scrollbar-track {
  background: var(--game-accent);
  border-radius: 3px;
}

.chat-messages-list::-webkit-scrollbar-thumb {
  background: var(--game-border-light);
  border-radius: 3px;
}

.chat-message {
  background: linear-gradient(135deg, var(--game-accent) 0%, var(--game-surface-elevated) 100%);
  padding: var(--spacing-sm) var(--spacing-md);
  border-radius: var(--radius-md);
  border: 1px solid var(--game-border-light);
  transition: all 0.2s ease;
  word-break: break-word;
}

.chat-message:hover {
  transform: translateY(-1px);
  background: linear-gradient(135deg, var(--game-surface-elevated) 0%, var(--game-accent) 100%);
}

.chat-message strong {
  color: var(--primary-light);
  font-weight: 600;
}

.chat-message small {
  color: var(--text-muted);
  margin-left: var(--spacing-sm);
  font-size: 0.75rem;
}

.chat-form {
  display: flex;
  gap: var(--spacing-sm);
  padding: var(--spacing-md);
  background: linear-gradient(135deg, var(--game-accent) 0%, var(--game-surface-elevated) 100%);
  border-top: 1px solid var(--game-border);
}

.chat-form input {
  flex: 1;
  padding: var(--spacing-sm) var(--spacing-md);
  border: 2px solid var(--game-border);
  border-radius: var(--radius-lg);
  background: var(--game-surface);
  color: var(--text-primary);
  font-size: 0.875rem;
  transition: all 0.2s ease;
}

.chat-form input:focus {
  outline: none;
  border-color: var(--primary-color);
  box-shadow: 0 0 0 3px rgba(59, 130, 246, 0.2);
}

.chat-form button {
  padding: var(--spacing-xs) var(--spacing-sm); /* Reduced padding for better fit */
  font-size: 0.875rem; /* Adjusted font size for consistency */
  flex-shrink: 0; /* Prevents the button from shrinking */
  min-width: 80px; /* Ensures a minimum width for the button */
}

.chat-form button:hover:not(:disabled) {
  transform: translateY(-1px);
  box-shadow: var(--shadow-md);
}

.chat-form button:disabled {
  background: var(--game-accent);
  cursor: not-allowed;
  transform: none;
}

/* Error Messages */
.error-message {
  color: var(--danger-color);
  background: linear-gradient(135deg, rgba(239, 68, 68, 0.1) 0%, rgba(239, 68, 68, 0.05) 100%);
  border: 1px solid rgba(239, 68, 68, 0.3);
  padding: var(--spacing-md);
  border-radius: var(--radius-lg);
  margin: var(--spacing-sm) 0;
  font-weight: 500;
  text-align: center;
}

/* Responsive Design */
@media (max-width: 1024px) {
  .game-container {
    grid-template-columns: 1fr;
    gap: var(--spacing-lg);
    padding: var(--spacing-md);
  }
  
  .game-sidebar {
    order: -1;
    max-height: none;
  }
  
  .chat-container {
    min-height: 300px;
  }
}

@media (max-width: 768px) {
  .game-container {
    padding: var(--spacing-sm);
    gap: var(--spacing-md);
  }
  
  .game-info,
  .player-hand-section,
  .action-section,
  .game-log,
  .game-sidebar {
    padding: var(--spacing-md);
  }
  
  .hand-cards .card {
    font-size: 1.25rem;
    padding: var(--spacing-md) var(--spacing-sm);
    min-width: 50px;
  }
  
  .btn {
    min-width: 120px;
    padding: var(--spacing-sm) var(--spacing-md);
  }
}

/* Special Effects */
@keyframes fadeIn {
  from { opacity: 0; transform: translateY(20px); }
  to { opacity: 1; transform: translateY(0); }
}

.game-container > * {
  animation: fadeIn 0.6s ease-out;
}

/* Pending Win Animation */
.pending-win-glow {
  animation: pendingWinPulse 1.5s infinite;
}

@keyframes pendingWinPulse {
  0%, 100% { 
    box-shadow: var(--shadow-lg), 0 0 20px rgba(16, 185, 129, 0.4);
  }
  50% { 
    box-shadow: var(--shadow-xl), 0 0 30px rgba(16, 185, 129, 0.8);
  }
}

/* Loading States */
.loading {
  opacity: 0.6;
  animation: pulse 1.5s infinite;
}

@keyframes pulse {
  0%, 100% { opacity: 0.6; }
  50% { opacity: 0.3; }
}<|MERGE_RESOLUTION|>--- conflicted
+++ resolved
@@ -412,8 +412,6 @@
   animation: none !important;
 }
 
-<<<<<<< HEAD
-=======
 .btn.bs,
 #call-bs-btn,
 .btn.red-alert {
@@ -428,7 +426,6 @@
   50% { box-shadow: var(--shadow-lg), 0 0 25px rgba(251, 191, 36, 0.6); }
 }
 
->>>>>>> d1cc4f2d
 /* Game Log */
 .game-log {
   background: linear-gradient(135deg, var(--game-surface) 0%, var(--game-surface-elevated) 100%);
